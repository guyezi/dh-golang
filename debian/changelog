--- conflicted
+++ resolved
@@ -1,16 +1,3 @@
-<<<<<<< HEAD
-dh-golang (1.34~bpo9+1) stretch-backports; urgency=medium
-
-  * Team upload.
-
-  [ Alexandre Viau ]
-  * Point Vcs-* urls to salsa.debian.org.
-
-  [ Anthony Fok ]
-  * Rebuild for stretch-backports.
-
- -- Anthony Fok <foka@debian.org>  Thu, 10 May 2018 07:15:26 -0600
-=======
 dh-golang (1.39) unstable; urgency=medium
 
   * Team upload.
@@ -79,7 +66,18 @@
   * Fix index out of range when using gccgo. (Closes: #907263)
 
  -- Shengjing Zhu <i@zhsj.me>  Tue, 28 Aug 2018 22:03:23 +0800
->>>>>>> 5990ef0e
+
+dh-golang (1.34~bpo9+1) stretch-backports; urgency=medium
+
+  * Team upload.
+
+  [ Alexandre Viau ]
+  * Point Vcs-* urls to salsa.debian.org.
+
+  [ Anthony Fok ]
+  * Rebuild for stretch-backports.
+
+ -- Anthony Fok <foka@debian.org>  Thu, 10 May 2018 07:15:26 -0600
 
 dh-golang (1.34) unstable; urgency=medium
 
